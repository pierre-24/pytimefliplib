--- conflicted
+++ resolved
@@ -211,8 +211,6 @@
 
         self.firmware_version = None
 
-<<<<<<< HEAD
-=======
         # Assume version 3 as the default for backwards compatibility
         # The `setup()` function will set these correctly if we are
         # at version 4
@@ -235,7 +233,6 @@
         self.status = self.get_status
         self.history = self.get_history
 
->>>>>>> d01b2c3a
     # basic BLE actions:
 
     async def connect(self) -> None:
